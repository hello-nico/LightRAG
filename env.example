--- conflicted
+++ resolved
@@ -125,16 +125,6 @@
 ### Chunk size for document splitting, 500~1500 is recommended
 # CHUNK_SIZE=1200
 # CHUNK_OVERLAP_SIZE=100
-<<<<<<< HEAD
-### Entity and relation summarization configuration
-### Number of duplicated entities/edges to trigger LLM re-summary on merge (at least 3 is recommented)， and max tokens send to LLM
-# FORCE_LLM_SUMMARY_ON_MERGE=4
-# SUMMARY_MAX_TOKENS=30000
-### Maximum number of entity extraction attempts for ambiguous content
-# MAX_GLEANING=1
-### Customize the entities that the LLM will attempt to recognize
-# ENTITY_TYPES=["person", "organization", "location", "event", "concept"]
-=======
 
 ### Number of summary semgments or tokens to trigger LLM summary on entity/relation merge (at least 3 is recommented)
 # FORCE_LLM_SUMMARY_ON_MERGE=8
@@ -144,7 +134,8 @@
 # SUMMARY_LENGTH_RECOMMENDED_=600
 ### Maximum context size sent to LLM for description summary
 # SUMMARY_CONTEXT_SIZE=12000
->>>>>>> c975263f
+### Customize the entities that the LLM will attempt to recognize
+# ENTITY_TYPES=["person", "organization", "location", "event", "concept"]
 
 ###############################
 ### Concurrency Configuration
