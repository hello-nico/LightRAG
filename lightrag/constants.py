"""
Centralized configuration constants for LightRAG.

This module defines default values for configuration constants used across
different parts of the LightRAG system. Centralizing these values ensures
consistency and makes maintenance easier.
"""

# Default values for server settings
DEFAULT_WOKERS = 2
DEFAULT_MAX_GRAPH_NODES = 1000

# Default values for extraction settings
DEFAULT_SUMMARY_LANGUAGE = "English"  # Default language for summaries
DEFAULT_MAX_GLEANING = 1
<<<<<<< HEAD
DEFAULT_SUMMARY_MAX_TOKENS = 30000  # Default maximum token size
DEFAULT_ENTITY_TYPES = ["organization", "person", "geo", "event", "category"]
=======

# Number of description fragments to trigger LLM summary
DEFAULT_FORCE_LLM_SUMMARY_ON_MERGE = 8
# Max description token size to trigger LLM summary
DEFAULT_SUMMARY_MAX_TOKENS = 1200
# Recommended LLM summary output length in tokens
DEFAULT_SUMMARY_LENGTH_RECOMMENDED = 600
# Maximum token size sent to LLM for summary
DEFAULT_SUMMARY_CONTEXT_SIZE = 12000
>>>>>>> c975263f

# Separator for graph fields
GRAPH_FIELD_SEP = "<SEP>"

# Query and retrieval configuration defaults
DEFAULT_TOP_K = 40
DEFAULT_CHUNK_TOP_K = 20
DEFAULT_MAX_ENTITY_TOKENS = 6000
DEFAULT_MAX_RELATION_TOKENS = 8000
DEFAULT_MAX_TOTAL_TOKENS = 30000
DEFAULT_COSINE_THRESHOLD = 0.2
DEFAULT_RELATED_CHUNK_NUMBER = 5
DEFAULT_KG_CHUNK_PICK_METHOD = "VECTOR"
# Deprated: history message have negtive effect on query performance
DEFAULT_HISTORY_TURNS = 0

# Rerank configuration defaults
DEFAULT_MIN_RERANK_SCORE = 0.0
DEFAULT_RERANK_BINDING = "null"

# File path configuration for vector and graph database(Should not be changed, used in Milvus Schema)
DEFAULT_MAX_FILE_PATH_LENGTH = 32768

# Default temperature for LLM
DEFAULT_TEMPERATURE = 1.0

# Async configuration defaults
DEFAULT_MAX_ASYNC = 4  # Default maximum async operations
DEFAULT_MAX_PARALLEL_INSERT = 2  # Default maximum parallel insert operations

# Embedding configuration defaults
DEFAULT_EMBEDDING_FUNC_MAX_ASYNC = 8  # Default max async for embedding functions
DEFAULT_EMBEDDING_BATCH_NUM = 10  # Default batch size for embedding computations

# gunicorn worker timeout(as default LLM request timeout if LLM_TIMEOUT is not set)
DEFAULT_TIMEOUT = 150

# Logging configuration defaults
DEFAULT_LOG_MAX_BYTES = 10485760  # Default 10MB
DEFAULT_LOG_BACKUP_COUNT = 5  # Default 5 backups
DEFAULT_LOG_FILENAME = "lightrag.log"  # Default log filename

# Ollama server configuration defaults
DEFAULT_OLLAMA_MODEL_NAME = "lightrag"
DEFAULT_OLLAMA_MODEL_TAG = "latest"
DEFAULT_OLLAMA_MODEL_SIZE = 7365960935
DEFAULT_OLLAMA_CREATED_AT = "2024-01-15T00:00:00Z"
DEFAULT_OLLAMA_DIGEST = "sha256:lightrag"<|MERGE_RESOLUTION|>--- conflicted
+++ resolved
@@ -13,10 +13,6 @@
 # Default values for extraction settings
 DEFAULT_SUMMARY_LANGUAGE = "English"  # Default language for summaries
 DEFAULT_MAX_GLEANING = 1
-<<<<<<< HEAD
-DEFAULT_SUMMARY_MAX_TOKENS = 30000  # Default maximum token size
-DEFAULT_ENTITY_TYPES = ["organization", "person", "geo", "event", "category"]
-=======
 
 # Number of description fragments to trigger LLM summary
 DEFAULT_FORCE_LLM_SUMMARY_ON_MERGE = 8
@@ -26,7 +22,8 @@
 DEFAULT_SUMMARY_LENGTH_RECOMMENDED = 600
 # Maximum token size sent to LLM for summary
 DEFAULT_SUMMARY_CONTEXT_SIZE = 12000
->>>>>>> c975263f
+# Default entities to extract if ENTITY_TYPES is not specified in .env
+DEFAULT_ENTITY_TYPES = ["organization", "person", "geo", "event", "category"]
 
 # Separator for graph fields
 GRAPH_FIELD_SEP = "<SEP>"
