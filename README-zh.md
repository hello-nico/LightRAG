# LightRAG: Simple and Fast Retrieval-Augmented Generation

<img src="./README.assets/b2aaf634151b4706892693ffb43d9093.png" width="800" alt="LightRAG Diagram">

## 🎉 新闻

- [X] [2025.03.18]🎯📢LightRAG现已支持引文功能。
- [X] [2025.02.05]🎯📢我们团队发布了[VideoRAG](https://github.com/HKUDS/VideoRAG)，用于理解超长上下文视频。
- [X] [2025.01.13]🎯📢我们团队发布了[MiniRAG](https://github.com/HKUDS/MiniRAG)，使用小型模型简化RAG。
- [X] [2025.01.06]🎯📢现在您可以[使用PostgreSQL进行存储](#using-postgresql-for-storage)。
- [X] [2024.12.31]🎯📢LightRAG现在支持[通过文档ID删除](https://github.com/HKUDS/LightRAG?tab=readme-ov-file#delete)。
- [X] [2024.11.25]🎯📢LightRAG现在支持无缝集成[自定义知识图谱](https://github.com/HKUDS/LightRAG?tab=readme-ov-file#insert-custom-kg)，使用户能够用自己的领域专业知识增强系统。
- [X] [2024.11.19]🎯📢LightRAG的综合指南现已在[LearnOpenCV](https://learnopencv.com/lightrag)上发布。非常感谢博客作者。
- [X] [2024.11.11]🎯📢LightRAG现在支持[通过实体名称删除实体](https://github.com/HKUDS/LightRAG?tab=readme-ov-file#delete)。
- [X] [2024.11.09]🎯📢推出[LightRAG Gui](https://lightrag-gui.streamlit.app)，允许您插入、查询、可视化和下载LightRAG知识。
- [X] [2024.11.04]🎯📢现在您可以[使用Neo4J进行存储](https://github.com/HKUDS/LightRAG?tab=readme-ov-file#using-neo4j-for-storage)。
- [X] [2024.10.29]🎯📢LightRAG现在通过`textract`支持多种文件类型，包括PDF、DOC、PPT和CSV。
- [X] [2024.10.20]🎯📢我们为LightRAG添加了一个新功能：图形可视化。
- [X] [2024.10.18]🎯📢我们添加了[LightRAG介绍视频](https://youtu.be/oageL-1I0GE)的链接。感谢作者！
- [X] [2024.10.17]🎯📢我们创建了一个[Discord频道](https://discord.gg/yF2MmDJyGJ)！欢迎加入分享和讨论！🎉🎉
- [X] [2024.10.16]🎯📢LightRAG现在支持[Ollama模型](https://github.com/HKUDS/LightRAG?tab=readme-ov-file#quick-start)！
- [X] [2024.10.15]🎯📢LightRAG现在支持[Hugging Face模型](https://github.com/HKUDS/LightRAG?tab=readme-ov-file#quick-start)！

<details>
  <summary style="font-size: 1.4em; font-weight: bold; cursor: pointer; display: list-item;">
    算法流程图
  </summary>

![LightRAG索引流程图](https://learnopencv.com/wp-content/uploads/2024/11/LightRAG-VectorDB-Json-KV-Store-Indexing-Flowchart-scaled.jpg)
*图1：LightRAG索引流程图 - 图片来源：[Source](https://learnopencv.com/lightrag/)*
![LightRAG检索和查询流程图](https://learnopencv.com/wp-content/uploads/2024/11/LightRAG-Querying-Flowchart-Dual-Level-Retrieval-Generation-Knowledge-Graphs-scaled.jpg)
*图2：LightRAG检索和查询流程图 - 图片来源：[Source](https://learnopencv.com/lightrag/)*

</details>

## 安装

### 安装LightRAG服务器

LightRAG服务器旨在提供Web UI和API支持。Web UI便于文档索引、知识图谱探索和简单的RAG查询界面。LightRAG服务器还提供兼容Ollama的接口，旨在将LightRAG模拟为Ollama聊天模型。这使得AI聊天机器人（如Open WebUI）可以轻松访问LightRAG。

* 从PyPI安装

```bash
pip install "lightrag-hku[api]"
```

* 从源代码安装

```bash
# 如有必要，创建Python虚拟环境
# 以可编辑模式安装并支持API
pip install -e ".[api]"
```

### 安装LightRAG Core

* 从源代码安装（推荐）

```bash
cd LightRAG
pip install -e .
```

* 从PyPI安装

```bash
pip install lightrag-hku
```

## 快速开始

### 使用LightRAG服务器

**有关LightRAG服务器的更多信息，请参阅[LightRAG服务器](./lightrag/api/README.md)。**

### 使用LightRAG Core

LightRAG核心功能的示例代码请参见`examples`目录。您还可参照[视频](https://www.youtube.com/watch?v=g21royNJ4fw)视频完成环境配置。若已持有OpenAI API密钥，可以通过以下命令运行演示代码：

```bash
### you should run the demo code with project folder
cd LightRAG
### provide your API-KEY for OpenAI
export OPENAI_API_KEY="sk-...your_opeai_key..."
### download the demo document of "A Christmas Carol" by Charles Dickens
curl https://raw.githubusercontent.com/gusye1234/nano-graphrag/main/tests/mock_data.txt > ./book.txt
### run the demo code
python examples/lightrag_openai_demo.py
```

如需流式响应示例的实现代码，请参阅 `examples/lightrag_openai_compatible_demo.py`。运行前，请确保根据需求修改示例代码中的LLM及嵌入模型配置。

**注意1**：在运行demo程序的时候需要注意，不同的测试程序可能使用的是不同的embedding模型，更换不同的embeding模型的时候需要把清空数据目录（`./dickens`），否则层序执行会出错。如果你想保留LLM缓存，可以在清除数据目录是保留`kv_store_llm_response_cache.json`文件。

**注意2**：官方支持的示例代码仅为 `lightrag_openai_demo.py` 和 `lightrag_openai_compatible_demo.py` 两个文件。其他示例文件均为社区贡献内容，尚未经过完整测试与优化。

## 使用LightRAG Core进行编程

### 一个简单程序

以下Python代码片段演示了如何初始化LightRAG、插入文本并进行查询：

```python
import os
import asyncio
from lightrag import LightRAG, QueryParam
from lightrag.llm.openai import gpt_4o_mini_complete, gpt_4o_complete, openai_embed
from lightrag.kg.shared_storage import initialize_pipeline_status
from lightrag.utils import setup_logger

setup_logger("lightrag", level="INFO")

WORKING_DIR = "./rag_storage"
if not os.path.exists(WORKING_DIR):
    os.mkdir(WORKING_DIR)

async def initialize_rag():
    rag = LightRAG(
        working_dir=WORKING_DIR,
        embedding_func=openai_embed,
        llm_model_func=gpt_4o_mini_complete,
    )
    await rag.initialize_storages()
    await initialize_pipeline_status()
    return rag

async def main():
    try:
        # 初始化RAG实例
        rag = await initialize_rag()
        # 插入文本
        await rag.insert("Your text")

        # 执行混合检索
        mode = "hybrid"
        print(
            await rag.query(
                "这个故事的主要主题是什么？",
                param=QueryParam(mode=mode)
            )
        )

    except Exception as e:
        print(f"发生错误: {e}")
    finally:
        if rag:
            await rag.finalize_storages()

if __name__ == "__main__":
    asyncio.run(main())
```

重要说明：
- 运行脚本前请先导出你的OPENAI_API_KEY环境变量。
- 该程序使用LightRAG的默认存储设置，所有数据将持久化在WORKING_DIR/rag_storage目录下。
- 该示例仅展示了初始化LightRAG对象的最简单方式：注入embedding和LLM函数，并在创建LightRAG对象后初始化存储和管道状态。

### LightRAG初始化参数

以下是完整的LightRAG对象初始化参数清单：

<details>
<summary> 参数 </summary>

| **参数** | **类型** | **说明** | **默认值** |
|--------------|----------|-----------------|-------------|
| **working_dir** | `str` | 存储缓存的目录 | `lightrag_cache+timestamp` |
| **kv_storage** | `str` | Storage type for documents and text chunks. Supported types: `JsonKVStorage`,`PGKVStorage`,`RedisKVStorage`,`MongoKVStorage` | `JsonKVStorage` |
| **vector_storage** | `str` | Storage type for embedding vectors. Supported types: `NanoVectorDBStorage`,`PGVectorStorage`,`MilvusVectorDBStorage`,`ChromaVectorDBStorage`,`FaissVectorDBStorage`,`MongoVectorDBStorage`,`QdrantVectorDBStorage` | `NanoVectorDBStorage` |
| **graph_storage** | `str` | Storage type for graph edges and nodes. Supported types: `NetworkXStorage`,`Neo4JStorage`,`PGGraphStorage`,`AGEStorage` | `NetworkXStorage` |
| **doc_status_storage** | `str` | Storage type for documents process status. Supported types: `JsonDocStatusStorage`,`PGDocStatusStorage`,`MongoDocStatusStorage` | `JsonDocStatusStorage` |
| **chunk_token_size** | `int` | 拆分文档时每个块的最大令牌大小 | `1200` |
| **chunk_overlap_token_size** | `int` | 拆分文档时两个块之间的重叠令牌大小 | `100` |
| **tokenizer** | `Tokenizer` | 用于将文本转换为 tokens（数字）以及使用遵循 TokenizerInterface 协议的 .encode() 和 .decode() 函数将 tokens 转换回文本的函数。 如果您不指定，它将使用默认的 Tiktoken tokenizer。 | `TiktokenTokenizer` |
| **tiktoken_model_name** | `str` | 如果您使用的是默认的 Tiktoken tokenizer，那么这是要使用的特定 Tiktoken 模型的名称。如果您提供自己的 tokenizer，则忽略此设置。 | `gpt-4o-mini` |
| **entity_extract_max_gleaning** | `int` | 实体提取过程中的循环次数，附加历史消息 | `1` |
| **entity_summary_to_max_tokens** | `int` | 每个实体摘要的最大令牌大小 | `500` |
| **node_embedding_algorithm** | `str` | 节点嵌入算法（当前未使用） | `node2vec` |
| **node2vec_params** | `dict` | 节点嵌入的参数 | `{"dimensions": 1536,"num_walks": 10,"walk_length": 40,"window_size": 2,"iterations": 3,"random_seed": 3,}` |
| **embedding_func** | `EmbeddingFunc` | 从文本生成嵌入向量的函数 | `openai_embed` |
| **embedding_batch_num** | `int` | 嵌入过程的最大批量大小（每批发送多个文本） | `32` |
| **embedding_func_max_async** | `int` | 最大并发异步嵌入进程数 | `16` |
| **llm_model_func** | `callable` | LLM生成的函数 | `gpt_4o_mini_complete` |
| **llm_model_name** | `str` | 用于生成的LLM模型名称 | `meta-llama/Llama-3.2-1B-Instruct` |
| **llm_model_max_token_size** | `int` | LLM生成的最大令牌大小（影响实体关系摘要） | `32768`（默认值由环境变量MAX_TOKENS更改） |
| **llm_model_max_async** | `int` | 最大并发异步LLM进程数 | `4`（默认值由环境变量MAX_ASYNC更改） |
| **llm_model_kwargs** | `dict` | LLM生成的附加参数 | |
| **vector_db_storage_cls_kwargs** | `dict` | 向量数据库的附加参数，如设置节点和关系检索的阈值 | cosine_better_than_threshold: 0.2（默认值由环境变量COSINE_THRESHOLD更改） |
| **enable_llm_cache** | `bool` | 如果为`TRUE`，将LLM结果存储在缓存中；重复的提示返回缓存的响应 | `TRUE` |
| **enable_llm_cache_for_entity_extract** | `bool` | 如果为`TRUE`，将实体提取的LLM结果存储在缓存中；适合初学者调试应用程序 | `TRUE` |
| **addon_params** | `dict` | 附加参数，例如`{"example_number": 1, "language": "Simplified Chinese", "entity_types": ["organization", "person", "geo", "event"]}`：设置示例限制、输出语言和文档处理的批量大小 | `example_number: 所有示例, language: English` |
| **convert_response_to_json_func** | `callable` | 未使用 | `convert_response_to_json` |
| **embedding_cache_config** | `dict` | 问答缓存的配置。包含三个参数：`enabled`：布尔值，启用/禁用缓存查找功能。启用时，系统将在生成新答案之前检查缓存的响应。`similarity_threshold`：浮点值（0-1），相似度阈值。当新问题与缓存问题的相似度超过此阈值时，将直接返回缓存的答案而不调用LLM。`use_llm_check`：布尔值，启用/禁用LLM相似度验证。启用时，在返回缓存答案之前，将使用LLM作为二次检查来验证问题之间的相似度。 | 默认：`{"enabled": False, "similarity_threshold": 0.95, "use_llm_check": False}` |

</details>

### 查询参数

使用QueryParam控制你的查询行为：

```python
class QueryParam:
    """Configuration parameters for query execution in LightRAG."""

    mode: Literal["local", "global", "hybrid", "naive", "mix", "bypass"] = "global"
    """Specifies the retrieval mode:
    - "local": Focuses on context-dependent information.
    - "global": Utilizes global knowledge.
    - "hybrid": Combines local and global retrieval methods.
    - "naive": Performs a basic search without advanced techniques.
    - "mix": Integrates knowledge graph and vector retrieval.
    """

    only_need_context: bool = False
    """If True, only returns the retrieved context without generating a response."""

    only_need_prompt: bool = False
    """If True, only returns the generated prompt without producing a response."""

    response_type: str = "Multiple Paragraphs"
    """Defines the response format. Examples: 'Multiple Paragraphs', 'Single Paragraph', 'Bullet Points'."""

    stream: bool = False
    """If True, enables streaming output for real-time responses."""

    top_k: int = int(os.getenv("TOP_K", "60"))
    """Number of top items to retrieve. Represents entities in 'local' mode and relationships in 'global' mode."""

    max_token_for_text_unit: int = int(os.getenv("MAX_TOKEN_TEXT_CHUNK", "4000"))
    """Maximum number of tokens allowed for each retrieved text chunk."""

    max_token_for_global_context: int = int(
        os.getenv("MAX_TOKEN_RELATION_DESC", "4000")
    )
    """Maximum number of tokens allocated for relationship descriptions in global retrieval."""

    max_token_for_local_context: int = int(os.getenv("MAX_TOKEN_ENTITY_DESC", "4000"))
    """Maximum number of tokens allocated for entity descriptions in local retrieval."""

    hl_keywords: list[str] = field(default_factory=list)
    """List of high-level keywords to prioritize in retrieval."""

    ll_keywords: list[str] = field(default_factory=list)
    """List of low-level keywords to refine retrieval focus."""

    conversation_history: list[dict[str, str]] = field(default_factory=list)
    """Stores past conversation history to maintain context.
    Format: [{"role": "user/assistant", "content": "message"}].
    """

    history_turns: int = 3
    """Number of complete conversation turns (user-assistant pairs) to consider in the response context."""

    ids: list[str] | None = None
    """List of ids to filter the results."""

    model_func: Callable[..., object] | None = None
    """Optional override for the LLM model function to use for this specific query.
    If provided, this will be used instead of the global model function.
    This allows using different models for different query modes.
    """

    user_prompt: str | None = None
    """User-provided prompt for the query.
    If proivded, this will be use instead of the default vaulue from prompt template.
    """
```

> top_k的默认值可以通过环境变量TOP_K更改。

### LLM and Embedding注入

LightRAG 需要利用LLM和Embeding模型来完成文档索引和知识库查询工作。在初始化LightRAG的时候需要把阶段，需要把LLM和Embedding的操作函数注入到对象中：

<details>
<summary> <b>使用类OpenAI的API</b> </summary>

* LightRAG还支持类OpenAI的聊天/嵌入API：

```python
async def llm_model_func(
    prompt, system_prompt=None, history_messages=[], keyword_extraction=False, **kwargs
) -> str:
    return await openai_complete_if_cache(
        "solar-mini",
        prompt,
        system_prompt=system_prompt,
        history_messages=history_messages,
        api_key=os.getenv("UPSTAGE_API_KEY"),
        base_url="https://api.upstage.ai/v1/solar",
        **kwargs
    )

async def embedding_func(texts: list[str]) -> np.ndarray:
    return await openai_embed(
        texts,
        model="solar-embedding-1-large-query",
        api_key=os.getenv("UPSTAGE_API_KEY"),
        base_url="https://api.upstage.ai/v1/solar"
    )

async def initialize_rag():
    rag = LightRAG(
        working_dir=WORKING_DIR,
        llm_model_func=llm_model_func,
        embedding_func=EmbeddingFunc(
            embedding_dim=4096,
            max_token_size=8192,
            func=embedding_func
        )
    )

    await rag.initialize_storages()
    await initialize_pipeline_status()

    return rag
```

</details>

<details>
<summary> <b>使用Hugging Face模型</b> </summary>

* 如果您想使用Hugging Face模型，只需要按如下方式设置LightRAG：

参见`lightrag_hf_demo.py`

```python
# 使用Hugging Face模型初始化LightRAG
rag = LightRAG(
    working_dir=WORKING_DIR,
    llm_model_func=hf_model_complete,  # 使用Hugging Face模型进行文本生成
    llm_model_name='meta-llama/Llama-3.1-8B-Instruct',  # Hugging Face的模型名称
    # 使用Hugging Face嵌入函数
    embedding_func=EmbeddingFunc(
        embedding_dim=384,
        max_token_size=5000,
        func=lambda texts: hf_embed(
            texts,
            tokenizer=AutoTokenizer.from_pretrained("sentence-transformers/all-MiniLM-L6-v2"),
            embed_model=AutoModel.from_pretrained("sentence-transformers/all-MiniLM-L6-v2")
        )
    ),
)
```

</details>

<details>
<summary> <b>使用Ollama模型</b> </summary>
如果您想使用Ollama模型，您需要拉取计划使用的模型和嵌入模型，例如`nomic-embed-text`。

然后您只需要按如下方式设置LightRAG：

```python
# 使用Ollama模型初始化LightRAG
rag = LightRAG(
    working_dir=WORKING_DIR,
    llm_model_func=ollama_model_complete,  # 使用Ollama模型进行文本生成
    llm_model_name='your_model_name', # 您的模型名称
    # 使用Ollama嵌入函数
    embedding_func=EmbeddingFunc(
        embedding_dim=768,
        max_token_size=8192,
        func=lambda texts: ollama_embed(
            texts,
            embed_model="nomic-embed-text"
        )
    ),
)
```

* **增加上下文大小**

为了使LightRAG正常工作，上下文应至少为32k令牌。默认情况下，Ollama模型的上下文大小为8k。您可以通过以下两种方式之一实现这一点：

* **在Modelfile中增加`num_ctx`参数**

1. 拉取模型：

```bash
ollama pull qwen2
```

2. 显示模型文件：

```bash
ollama show --modelfile qwen2 > Modelfile
```

3. 编辑Modelfile，添加以下行：

```bash
PARAMETER num_ctx 32768
```

4. 创建修改后的模型：

```bash
ollama create -f Modelfile qwen2m
```

* **通过Ollama API设置`num_ctx`**

您可以使用`llm_model_kwargs`参数配置ollama：

```python
rag = LightRAG(
    working_dir=WORKING_DIR,
    llm_model_func=ollama_model_complete,  # 使用Ollama模型进行文本生成
    llm_model_name='your_model_name', # 您的模型名称
    llm_model_kwargs={"options": {"num_ctx": 32768}},
    # 使用Ollama嵌入函数
    embedding_func=EmbeddingFunc(
        embedding_dim=768,
        max_token_size=8192,
        func=lambda texts: ollama_embedding(
            texts,
            embed_model="nomic-embed-text"
        )
    ),
)
```

* **低RAM GPU**

为了在低RAM GPU上运行此实验，您应该选择小型模型并调整上下文窗口（增加上下文会增加内存消耗）。例如，在6Gb RAM的改装挖矿GPU上运行这个ollama示例需要将上下文大小设置为26k，同时使用`gemma2:2b`。它能够在`book.txt`中找到197个实体和19个关系。

</details>
<details>
<summary> <b>LlamaIndex</b> </summary>

LightRAG支持与LlamaIndex集成 (`llm/llama_index_impl.py`):

- 通过LlamaIndex与OpenAI和其他提供商集成
- 详细设置和示例请参见[LlamaIndex文档](lightrag/llm/Readme.md)

**使用示例：**

```python
# 使用LlamaIndex直接访问OpenAI
import asyncio
from lightrag import LightRAG
from lightrag.llm.llama_index_impl import llama_index_complete_if_cache, llama_index_embed
from llama_index.embeddings.openai import OpenAIEmbedding
from llama_index.llms.openai import OpenAI
from lightrag.kg.shared_storage import initialize_pipeline_status
from lightrag.utils import setup_logger

# 为LightRAG设置日志处理程序
setup_logger("lightrag", level="INFO")

async def initialize_rag():
    rag = LightRAG(
        working_dir="your/path",
        llm_model_func=llama_index_complete_if_cache,  # LlamaIndex兼容的完成函数
        embedding_func=EmbeddingFunc(    # LlamaIndex兼容的嵌入函数
            embedding_dim=1536,
            max_token_size=8192,
            func=lambda texts: llama_index_embed(texts, embed_model=embed_model)
        ),
    )

    await rag.initialize_storages()
    await initialize_pipeline_status()

    return rag

def main():
    # 初始化RAG实例
    rag = asyncio.run(initialize_rag())

    with open("./book.txt", "r", encoding="utf-8") as f:
        rag.insert(f.read())

    # 执行朴素搜索
    print(
        rag.query("这个故事的主要主题是什么？", param=QueryParam(mode="naive"))
    )

    # 执行本地搜索
    print(
        rag.query("这个故事的主要主题是什么？", param=QueryParam(mode="local"))
    )

    # 执行全局搜索
    print(
        rag.query("这个故事的主要主题是什么？", param=QueryParam(mode="global"))
    )

    # 执行混合搜索
    print(
        rag.query("这个故事的主要主题是什么？", param=QueryParam(mode="hybrid"))
    )

if __name__ == "__main__":
    main()
```

**详细文档和示例，请参见：**

- [LlamaIndex文档](lightrag/llm/Readme.md)
- [直接OpenAI示例](examples/lightrag_llamaindex_direct_demo.py)
- [LiteLLM代理示例](examples/lightrag_llamaindex_litellm_demo.py)

</details>

### 对话历史

LightRAG现在通过对话历史功能支持多轮对话。以下是使用方法：

```python
# 创建对话历史
conversation_history = [
    {"role": "user", "content": "主角对圣诞节的态度是什么？"},
    {"role": "assistant", "content": "在故事开始时，埃比尼泽·斯克鲁奇对圣诞节持非常消极的态度..."},
    {"role": "user", "content": "他的态度是如何改变的？"}
]

# 创建带有对话历史的查询参数
query_param = QueryParam(
    mode="mix",  # 或其他模式："local"、"global"、"hybrid"
    conversation_history=conversation_history,  # 添加对话历史
    history_turns=3  # 考虑最近的对话轮数
)

# 进行考虑对话历史的查询
response = rag.query(
    "是什么导致了他性格的这种变化？",
    param=query_param
)
```

<<<<<<< HEAD
### 自定义用户提示词

自定义用户提示词不影响查询内容，仅仅用于向LLM指示如何处理查询结果。以下是使用方法：
=======
### 用户提示词 vs. 查询内容

当使用LightRAG查询内容的时候，不要把内容查询和与查询结果无关的输出加工写在一起。因为把两者混在一起会严重影响查询的效果。Query Param中的`user_prompt`就是为解决这一问题而设计的。`user_prompt`中的内容不参与RAG中的查询过程，它仅会在获得查询结果之后，与查询结果一起送给LLM，指导LLM如何处理查询结果。以下是使用方法：
>>>>>>> 7e997932

```python
# Create query parameters
query_param = QueryParam(
<<<<<<< HEAD
    mode = "hybrid",  # 或其他模式："local"、"global"、"hybrid"、"mix"和"naive"
    user_prompt = "Please create the diagram using the Mermaid syntax"
)

# 查询和处理
response_default = rag.query(
    "Please draw a character relationship diagram for Scrooge",
=======
    mode = "hybrid",  # Other modes：local, global, hybrid, mix, naive
    user_prompt = "如需画图使用mermaid格式，节点名称用英文或拼音，显示名称用中文",
)

# Query and process
response_default = rag.query(
    "请画出 Scrooge 的人物关系图谱",
>>>>>>> 7e997932
    param=query_param
)
print(response_default)
```

### 插入

<details>
  <summary> <b> 基本插入 </b></summary>

```python
# 基本插入
rag.insert("文本")
```

</details>

<details>
  <summary> <b> 批量插入 </b></summary>

```python
# 基本批量插入：一次插入多个文本
rag.insert(["文本1", "文本2",...])

# 带有自定义批量大小配置的批量插入
rag = LightRAG(
    ...
    working_dir=WORKING_DIR,
    max_parallel_insert = 4
)

rag.insert(["文本1", "文本2", "文本3", ...])  # 文档将以4个为一批进行处理
```

参数 `max_parallel_insert` 用于控制文档索引流水线中并行处理的文档数量。若未指定，默认值为 **2**。建议将该参数设置为 **10 以下**，因为性能瓶颈通常出现在大语言模型（LLM）的处理环节。

</details>

<details>
  <summary> <b> 带ID插入 </b></summary>

如果您想为文档提供自己的ID，文档数量和ID数量必须相同。

```python
# 插入单个文本，并为其提供ID
rag.insert("文本1", ids=["文本1的ID"])

# 插入多个文本，并为它们提供ID
rag.insert(["文本1", "文本2",...], ids=["文本1的ID", "文本2的ID"])
```

</details>

<details>
  <summary><b>使用管道插入</b></summary>

`apipeline_enqueue_documents`和`apipeline_process_enqueue_documents`函数允许您对文档进行增量插入到图中。

这对于需要在后台处理文档的场景很有用，同时仍允许主线程继续执行。

并使用例程处理新文档。

```python
rag = LightRAG(..)

await rag.apipeline_enqueue_documents(input)
# 您的循环例程
await rag.apipeline_process_enqueue_documents(input)
```

</details>

<details>
  <summary><b>插入多文件类型支持</b></summary>

`textract`支持读取TXT、DOCX、PPTX、CSV和PDF等文件类型。

```python
import textract

file_path = 'TEXT.pdf'
text_content = textract.process(file_path)

rag.insert(text_content.decode('utf-8'))
```

</details>

<details>
  <summary><b>引文功能</b></summary>

通过提供文件路径，系统确保可以将来源追溯到其原始文档。

```python
# 定义文档及其文件路径
documents = ["文档内容1", "文档内容2"]
file_paths = ["path/to/doc1.txt", "path/to/doc2.txt"]

# 插入带有文件路径的文档
rag.insert(documents, file_paths=file_paths)
```

</details>

### 存储

LightRAG使用到4种类型的存储，每一种存储都有多种实现方案。在初始化LightRAG的时候可以通过参数设定这四类存储的实现方案。详情请参看前面的LightRAG初始化参数。

<details>
<summary> <b>使用Neo4J进行存储</b> </summary>

* 对于生产级场景，您很可能想要利用企业级解决方案
* 进行KG存储。推荐在Docker中运行Neo4J以进行无缝本地测试。
* 参见：https://hub.docker.com/_/neo4j

```python
export NEO4J_URI="neo4j://localhost:7687"
export NEO4J_USERNAME="neo4j"
export NEO4J_PASSWORD="password"

# 为LightRAG设置日志记录器
setup_logger("lightrag", level="INFO")

# 当您启动项目时，请确保通过指定kg="Neo4JStorage"来覆盖默认的KG：NetworkX。

# 注意：默认设置使用NetworkX
# 使用Neo4J实现初始化LightRAG。
async def initialize_rag():
    rag = LightRAG(
        working_dir=WORKING_DIR,
        llm_model_func=gpt_4o_mini_complete,  # 使用gpt_4o_mini_complete LLM模型
        graph_storage="Neo4JStorage", #<-----------覆盖KG默认值
    )

    # 初始化数据库连接
    await rag.initialize_storages()
    # 初始化文档处理的管道状态
    await initialize_pipeline_status()

    return rag
```

参见test_neo4j.py获取工作示例。

</details>

<details>
<summary> <b>使用Faiss进行存储</b> </summary>

- 安装所需依赖：

```
pip install faiss-cpu
```

如果您有GPU支持，也可以安装`faiss-gpu`。

- 这里我们使用`sentence-transformers`，但您也可以使用维度为`3072`的`OpenAIEmbedding`模型。

```python
async def embedding_func(texts: list[str]) -> np.ndarray:
    model = SentenceTransformer('all-MiniLM-L6-v2')
    embeddings = model.encode(texts, convert_to_numpy=True)
    return embeddings

# 使用LLM模型函数和嵌入函数初始化LightRAG
rag = LightRAG(
    working_dir=WORKING_DIR,
    llm_model_func=llm_model_func,
    embedding_func=EmbeddingFunc(
        embedding_dim=384,
        max_token_size=8192,
        func=embedding_func,
    ),
    vector_storage="FaissVectorDBStorage",
    vector_db_storage_cls_kwargs={
        "cosine_better_than_threshold": 0.3  # 您期望的阈值
    }
)
```

</details>

<details>
<summary> <b>使用PostgreSQL进行存储</b> </summary>

对于生产级场景，您很可能想要利用企业级解决方案。PostgreSQL可以为您提供一站式解决方案，作为KV存储、向量数据库（pgvector）和图数据库（apache AGE）。

* PostgreSQL很轻量，整个二进制发行版包括所有必要的插件可以压缩到40MB：参考[Windows发布版](https://github.com/ShanGor/apache-age-windows/releases/tag/PG17%2Fv1.5.0-rc0)，它在Linux/Mac上也很容易安装。
* 如果您是初学者并想避免麻烦，推荐使用docker，请从这个镜像开始（请务必阅读概述）：https://hub.docker.com/r/shangor/postgres-for-rag
* 如何开始？参考：[examples/lightrag_zhipu_postgres_demo.py](https://github.com/HKUDS/LightRAG/blob/main/examples/lightrag_zhipu_postgres_demo.py)
* 为AGE创建索引示例：（如有必要，将下面的`dickens`改为您的图名）
  ```sql
  load 'age';
  SET search_path = ag_catalog, "$user", public;
  CREATE INDEX CONCURRENTLY entity_p_idx ON dickens."Entity" (id);
  CREATE INDEX CONCURRENTLY vertex_p_idx ON dickens."_ag_label_vertex" (id);
  CREATE INDEX CONCURRENTLY directed_p_idx ON dickens."DIRECTED" (id);
  CREATE INDEX CONCURRENTLY directed_eid_idx ON dickens."DIRECTED" (end_id);
  CREATE INDEX CONCURRENTLY directed_sid_idx ON dickens."DIRECTED" (start_id);
  CREATE INDEX CONCURRENTLY directed_seid_idx ON dickens."DIRECTED" (start_id,end_id);
  CREATE INDEX CONCURRENTLY edge_p_idx ON dickens."_ag_label_edge" (id);
  CREATE INDEX CONCURRENTLY edge_sid_idx ON dickens."_ag_label_edge" (start_id);
  CREATE INDEX CONCURRENTLY edge_eid_idx ON dickens."_ag_label_edge" (end_id);
  CREATE INDEX CONCURRENTLY edge_seid_idx ON dickens."_ag_label_edge" (start_id,end_id);
  create INDEX CONCURRENTLY vertex_idx_node_id ON dickens."_ag_label_vertex" (ag_catalog.agtype_access_operator(properties, '"node_id"'::agtype));
  create INDEX CONCURRENTLY entity_idx_node_id ON dickens."Entity" (ag_catalog.agtype_access_operator(properties, '"node_id"'::agtype));
  CREATE INDEX CONCURRENTLY entity_node_id_gin_idx ON dickens."Entity" using gin(properties);
  ALTER TABLE dickens."DIRECTED" CLUSTER ON directed_sid_idx;

  -- 如有必要可以删除
  drop INDEX entity_p_idx;
  drop INDEX vertex_p_idx;
  drop INDEX directed_p_idx;
  drop INDEX directed_eid_idx;
  drop INDEX directed_sid_idx;
  drop INDEX directed_seid_idx;
  drop INDEX edge_p_idx;
  drop INDEX edge_sid_idx;
  drop INDEX edge_eid_idx;
  drop INDEX edge_seid_idx;
  drop INDEX vertex_idx_node_id;
  drop INDEX entity_idx_node_id;
  drop INDEX entity_node_id_gin_idx;
  ```
* Apache AGE的已知问题：发布版本存在以下问题：
  > 您可能会发现节点/边的属性是空的。
  > 这是发布版本的已知问题：https://github.com/apache/age/pull/1721
  >
  > 您可以从源代码编译AGE来修复它。
  >

</details>

## 编辑实体和关系

LightRAG现在支持全面的知识图谱管理功能，允许您在知识图谱中创建、编辑和删除实体和关系。

<details>
<summary> <b>创建实体和关系</b> </summary>

```python
# 创建新实体
entity = rag.create_entity("Google", {
    "description": "Google是一家专注于互联网相关服务和产品的跨国科技公司。",
    "entity_type": "company"
})

# 创建另一个实体
product = rag.create_entity("Gmail", {
    "description": "Gmail是由Google开发的电子邮件服务。",
    "entity_type": "product"
})

# 创建实体之间的关系
relation = rag.create_relation("Google", "Gmail", {
    "description": "Google开发和运营Gmail。",
    "keywords": "开发 运营 服务",
    "weight": 2.0
})
```

</details>

<details>
<summary> <b>编辑实体和关系</b> </summary>

```python
# 编辑现有实体
updated_entity = rag.edit_entity("Google", {
    "description": "Google是Alphabet Inc.的子公司，成立于1998年。",
    "entity_type": "tech_company"
})

# 重命名实体（所有关系都会正确迁移）
renamed_entity = rag.edit_entity("Gmail", {
    "entity_name": "Google Mail",
    "description": "Google Mail（前身为Gmail）是一项电子邮件服务。"
})

# 编辑实体之间的关系
updated_relation = rag.edit_relation("Google", "Google Mail", {
    "description": "Google创建并维护Google Mail服务。",
    "keywords": "创建 维护 电子邮件服务",
    "weight": 3.0
})
```

所有操作都有同步和异步版本。异步版本带有前缀"a"（例如，`acreate_entity`，`aedit_relation`）。

</details>

<details>
<summary> <b>插入自定义知识</b> </summary>

```python
custom_kg = {
    "chunks": [
        {
            "content": "Alice和Bob正在合作进行量子计算研究。",
            "source_id": "doc-1"
        }
    ],
    "entities": [
        {
            "entity_name": "Alice",
            "entity_type": "person",
            "description": "Alice是一位专门研究量子物理的研究员。",
            "source_id": "doc-1"
        },
        {
            "entity_name": "Bob",
            "entity_type": "person",
            "description": "Bob是一位数学家。",
            "source_id": "doc-1"
        },
        {
            "entity_name": "量子计算",
            "entity_type": "technology",
            "description": "量子计算利用量子力学现象进行计算。",
            "source_id": "doc-1"
        }
    ],
    "relationships": [
        {
            "src_id": "Alice",
            "tgt_id": "Bob",
            "description": "Alice和Bob是研究伙伴。",
            "keywords": "合作 研究",
            "weight": 1.0,
            "source_id": "doc-1"
        },
        {
            "src_id": "Alice",
            "tgt_id": "量子计算",
            "description": "Alice进行量子计算研究。",
            "keywords": "研究 专业",
            "weight": 1.0,
            "source_id": "doc-1"
        },
        {
            "src_id": "Bob",
            "tgt_id": "量子计算",
            "description": "Bob研究量子计算。",
            "keywords": "研究 应用",
            "weight": 1.0,
            "source_id": "doc-1"
        }
    ]
}

rag.insert_custom_kg(custom_kg)
```

</details>

<details>
<summary> <b>其它实体与关系操作</b> </summary>

- **create_entity**：创建具有指定属性的新实体
- **edit_entity**：更新现有实体的属性或重命名它

- **create_relation**：在现有实体之间创建新关系
- **edit_relation**：更新现有关系的属性

这些操作在图数据库和向量数据库组件之间保持数据一致性，确保您的知识图谱保持连贯。

</details>

## 实体合并

<details>
<summary> <b>合并实体及其关系</b> </summary>

LightRAG现在支持将多个实体合并为单个实体，自动处理所有关系：

```python
# 基本实体合并
rag.merge_entities(
    source_entities=["人工智能", "AI", "机器智能"],
    target_entity="AI技术"
)
```

使用自定义合并策略：

```python
# 为不同字段定义自定义合并策略
rag.merge_entities(
    source_entities=["约翰·史密斯", "史密斯博士", "J·史密斯"],
    target_entity="约翰·史密斯",
    merge_strategy={
        "description": "concatenate",  # 组合所有描述
        "entity_type": "keep_first",   # 保留第一个实体的类型
        "source_id": "join_unique"     # 组合所有唯一的源ID
    }
)
```

使用自定义目标实体数据：

```python
# 为合并后的实体指定确切值
rag.merge_entities(
    source_entities=["纽约", "NYC", "大苹果"],
    target_entity="纽约市",
    target_entity_data={
        "entity_type": "LOCATION",
        "description": "纽约市是美国人口最多的城市。",
    }
)
```

结合两种方法的高级用法：

```python
# 使用策略和自定义数据合并公司实体
rag.merge_entities(
    source_entities=["微软公司", "Microsoft Corporation", "MSFT"],
    target_entity="微软",
    merge_strategy={
        "description": "concatenate",  # 组合所有描述
        "source_id": "join_unique"     # 组合源ID
    },
    target_entity_data={
        "entity_type": "ORGANIZATION",
    }
)
```

合并实体时：

* 所有来自源实体的关系都会重定向到目标实体
* 重复的关系会被智能合并
* 防止自我关系（循环）
* 合并后删除源实体
* 保留关系权重和属性

</details>

## Token统计功能

<details>
<summary> <b>概述和使用</b> </summary>

LightRAG提供了TokenTracker工具来跟踪和管理大模型的token消耗。这个功能对于控制API成本和优化性能特别有用。

### 使用方法

```python
from lightrag.utils import TokenTracker

# 创建TokenTracker实例
token_tracker = TokenTracker()

# 方法1：使用上下文管理器（推荐）
# 适用于需要自动跟踪token使用的场景
with token_tracker:
    result1 = await llm_model_func("你的问题1")
    result2 = await llm_model_func("你的问题2")

# 方法2：手动添加token使用记录
# 适用于需要更精细控制token统计的场景
token_tracker.reset()

rag.insert()

rag.query("你的问题1", param=QueryParam(mode="naive"))
rag.query("你的问题2", param=QueryParam(mode="mix"))

# 显示总token使用量（包含插入和查询操作）
print("Token usage:", token_tracker.get_usage())
```

### 使用建议
- 在长会话或批量操作中使用上下文管理器，可以自动跟踪所有token消耗
- 对于需要分段统计的场景，使用手动模式并适时调用reset()
- 定期检查token使用情况，有助于及时发现异常消耗
- 在开发测试阶段积极使用此功能，以便优化生产环境的成本

### 实际应用示例
您可以参考以下示例来实现token统计：
- `examples/lightrag_gemini_track_token_demo.py`：使用Google Gemini模型的token统计示例
- `examples/lightrag_siliconcloud_track_token_demo.py`：使用SiliconCloud模型的token统计示例

这些示例展示了如何在不同模型和场景下有效地使用TokenTracker功能。

</details>

## 数据导出功能

### 概述

LightRAG允许您以各种格式导出知识图谱数据，用于分析、共享和备份目的。系统支持导出实体、关系和关系数据。

### 导出功能

#### 基本用法

```python
# 基本CSV导出（默认格式）
rag.export_data("knowledge_graph.csv")

# 指定任意格式
rag.export_data("output.xlsx", file_format="excel")
```

#### 支持的不同文件格式

```python
# 以CSV格式导出数据
rag.export_data("graph_data.csv", file_format="csv")

# 导出数据到Excel表格
rag.export_data("graph_data.xlsx", file_format="excel")

# 以markdown格式导出数据
rag.export_data("graph_data.md", file_format="md")

# 导出数据为文本
rag.export_data("graph_data.txt", file_format="txt")
```

#### 附加选项

在导出中包含向量嵌入（可选）：

```python
rag.export_data("complete_data.csv", include_vector_data=True)
```

### 导出数据包括

所有导出包括：

* 实体信息（名称、ID、元数据）
* 关系数据（实体之间的连接）
* 来自向量数据库的关系信息

## 缓存

<details>
  <summary> <b>清除缓存</b> </summary>

您可以使用不同模式清除LLM响应缓存：

```python
# 清除所有缓存
await rag.aclear_cache()

# 清除本地模式缓存
await rag.aclear_cache(modes=["local"])

# 清除提取缓存
await rag.aclear_cache(modes=["default"])

# 清除多个模式
await rag.aclear_cache(modes=["local", "global", "hybrid"])

# 同步版本
rag.clear_cache(modes=["local"])
```

有效的模式包括：

- `"default"`：提取缓存
- `"naive"`：朴素搜索缓存
- `"local"`：本地搜索缓存
- `"global"`：全局搜索缓存
- `"hybrid"`：混合搜索缓存
- `"mix"`：混合搜索缓存

</details>

## LightRAG API

LightRAG服务器旨在提供Web UI和API支持。**有关LightRAG服务器的更多信息，请参阅[LightRAG服务器](./lightrag/api/README.md)。**

## 知识图谱可视化

LightRAG服务器提供全面的知识图谱可视化功能。它支持各种重力布局、节点查询、子图过滤等。**有关LightRAG服务器的更多信息，请参阅[LightRAG服务器](./lightrag/api/README.md)。**

![iShot_2025-03-23_12.40.08](./README.assets/iShot_2025-03-23_12.40.08.png)

## 评估

### 数据集

LightRAG使用的数据集可以从[TommyChien/UltraDomain](https://huggingface.co/datasets/TommyChien/UltraDomain)下载。

### 生成查询

LightRAG使用以下提示生成高级查询，相应的代码在`example/generate_query.py`中。

<details>
<summary> 提示 </summary>

```python
给定以下数据集描述：

{description}

请识别5个可能会使用此数据集的潜在用户。对于每个用户，列出他们会使用此数据集执行的5个任务。然后，对于每个（用户，任务）组合，生成5个需要对整个数据集有高级理解的问题。

按以下结构输出结果：
- 用户1：[用户描述]
    - 任务1：[任务描述]
        - 问题1：
        - 问题2：
        - 问题3：
        - 问题4：
        - 问题5：
    - 任务2：[任务描述]
        ...
    - 任务5：[任务描述]
- 用户2：[用户描述]
    ...
- 用户5：[用户描述]
    ...
```

</details>

### 批量评估

为了评估两个RAG系统在高级查询上的性能，LightRAG使用以下提示，具体代码可在`example/batch_eval.py`中找到。

<details>
<summary> 提示 </summary>

```python
---角色---
您是一位专家，负责根据三个标准评估同一问题的两个答案：**全面性**、**多样性**和**赋能性**。
---目标---
您将根据三个标准评估同一问题的两个答案：**全面性**、**多样性**和**赋能性**。

- **全面性**：答案提供了多少细节来涵盖问题的所有方面和细节？
- **多样性**：答案在提供关于问题的不同视角和见解方面有多丰富多样？
- **赋能性**：答案在多大程度上帮助读者理解并对主题做出明智判断？

对于每个标准，选择更好的答案（答案1或答案2）并解释原因。然后，根据这三个类别选择总体赢家。

这是问题：
{query}

这是两个答案：

**答案1：**
{answer1}

**答案2：**
{answer2}

使用上述三个标准评估两个答案，并为每个标准提供详细解释。

以下列JSON格式输出您的评估：

{{
    "全面性": {{
        "获胜者": "[答案1或答案2]",
        "解释": "[在此提供解释]"
    }},
    "赋能性": {{
        "获胜者": "[答案1或答案2]",
        "解释": "[在此提供解释]"
    }},
    "总体获胜者": {{
        "获胜者": "[答案1或答案2]",
        "解释": "[根据三个标准总结为什么这个答案是总体获胜者]"
    }}
}}
```

</details>

### 总体性能表

|                      |**农业**|            |**计算机科学**|            |**法律**|            |**混合**|            |
|----------------------|---------------|------------|------|------------|---------|------------|-------|------------|
|                      |NaiveRAG|**LightRAG**|NaiveRAG|**LightRAG**|NaiveRAG|**LightRAG**|NaiveRAG|**LightRAG**|
|**全面性**|32.4%|**67.6%**|38.4%|**61.6%**|16.4%|**83.6%**|38.8%|**61.2%**|
|**多样性**|23.6%|**76.4%**|38.0%|**62.0%**|13.6%|**86.4%**|32.4%|**67.6%**|
|**赋能性**|32.4%|**67.6%**|38.8%|**61.2%**|16.4%|**83.6%**|42.8%|**57.2%**|
|**总体**|32.4%|**67.6%**|38.8%|**61.2%**|15.2%|**84.8%**|40.0%|**60.0%**|
|                      |RQ-RAG|**LightRAG**|RQ-RAG|**LightRAG**|RQ-RAG|**LightRAG**|RQ-RAG|**LightRAG**|
|**全面性**|31.6%|**68.4%**|38.8%|**61.2%**|15.2%|**84.8%**|39.2%|**60.8%**|
|**多样性**|29.2%|**70.8%**|39.2%|**60.8%**|11.6%|**88.4%**|30.8%|**69.2%**|
|**赋能性**|31.6%|**68.4%**|36.4%|**63.6%**|15.2%|**84.8%**|42.4%|**57.6%**|
|**总体**|32.4%|**67.6%**|38.0%|**62.0%**|14.4%|**85.6%**|40.0%|**60.0%**|
|                      |HyDE|**LightRAG**|HyDE|**LightRAG**|HyDE|**LightRAG**|HyDE|**LightRAG**|
|**全面性**|26.0%|**74.0%**|41.6%|**58.4%**|26.8%|**73.2%**|40.4%|**59.6%**|
|**多样性**|24.0%|**76.0%**|38.8%|**61.2%**|20.0%|**80.0%**|32.4%|**67.6%**|
|**赋能性**|25.2%|**74.8%**|40.8%|**59.2%**|26.0%|**74.0%**|46.0%|**54.0%**|
|**总体**|24.8%|**75.2%**|41.6%|**58.4%**|26.4%|**73.6%**|42.4%|**57.6%**|
|                      |GraphRAG|**LightRAG**|GraphRAG|**LightRAG**|GraphRAG|**LightRAG**|GraphRAG|**LightRAG**|
|**全面性**|45.6%|**54.4%**|48.4%|**51.6%**|48.4%|**51.6%**|**50.4%**|49.6%|
|**多样性**|22.8%|**77.2%**|40.8%|**59.2%**|26.4%|**73.6%**|36.0%|**64.0%**|
|**赋能性**|41.2%|**58.8%**|45.2%|**54.8%**|43.6%|**56.4%**|**50.8%**|49.2%|
|**总体**|45.2%|**54.8%**|48.0%|**52.0%**|47.2%|**52.8%**|**50.4%**|49.6%|

## 复现

所有代码都可以在`./reproduce`目录中找到。

### 步骤0 提取唯一上下文

首先，我们需要提取数据集中的唯一上下文。

<details>
<summary> 代码 </summary>

```python
def extract_unique_contexts(input_directory, output_directory):

    os.makedirs(output_directory, exist_ok=True)

    jsonl_files = glob.glob(os.path.join(input_directory, '*.jsonl'))
    print(f"找到{len(jsonl_files)}个JSONL文件。")

    for file_path in jsonl_files:
        filename = os.path.basename(file_path)
        name, ext = os.path.splitext(filename)
        output_filename = f"{name}_unique_contexts.json"
        output_path = os.path.join(output_directory, output_filename)

        unique_contexts_dict = {}

        print(f"处理文件：{filename}")

        try:
            with open(file_path, 'r', encoding='utf-8') as infile:
                for line_number, line in enumerate(infile, start=1):
                    line = line.strip()
                    if not line:
                        continue
                    try:
                        json_obj = json.loads(line)
                        context = json_obj.get('context')
                        if context and context not in unique_contexts_dict:
                            unique_contexts_dict[context] = None
                    except json.JSONDecodeError as e:
                        print(f"文件{filename}第{line_number}行JSON解码错误：{e}")
        except FileNotFoundError:
            print(f"未找到文件：{filename}")
            continue
        except Exception as e:
            print(f"处理文件{filename}时发生错误：{e}")
            continue

        unique_contexts_list = list(unique_contexts_dict.keys())
        print(f"文件{filename}中有{len(unique_contexts_list)}个唯一的`context`条目。")

        try:
            with open(output_path, 'w', encoding='utf-8') as outfile:
                json.dump(unique_contexts_list, outfile, ensure_ascii=False, indent=4)
            print(f"唯一的`context`条目已保存到：{output_filename}")
        except Exception as e:
            print(f"保存到文件{output_filename}时发生错误：{e}")

    print("所有文件已处理完成。")

```

</details>

### 步骤1 插入上下文

对于提取的上下文，我们将它们插入到LightRAG系统中。

<details>
<summary> 代码 </summary>

```python
def insert_text(rag, file_path):
    with open(file_path, mode='r') as f:
        unique_contexts = json.load(f)

    retries = 0
    max_retries = 3
    while retries < max_retries:
        try:
            rag.insert(unique_contexts)
            break
        except Exception as e:
            retries += 1
            print(f"插入失败，重试（{retries}/{max_retries}），错误：{e}")
            time.sleep(10)
    if retries == max_retries:
        print("超过最大重试次数后插入失败")
```

</details>

### 步骤2 生成查询

我们从数据集中每个上下文的前半部分和后半部分提取令牌，然后将它们组合为数据集描述以生成查询。

<details>
<summary> 代码 </summary>

```python
tokenizer = GPT2Tokenizer.from_pretrained('gpt2')

def get_summary(context, tot_tokens=2000):
    tokens = tokenizer.tokenize(context)
    half_tokens = tot_tokens // 2

    start_tokens = tokens[1000:1000 + half_tokens]
    end_tokens = tokens[-(1000 + half_tokens):1000]

    summary_tokens = start_tokens + end_tokens
    summary = tokenizer.convert_tokens_to_string(summary_tokens)

    return summary
```

</details>

### 步骤3 查询

对于步骤2中生成的查询，我们将提取它们并查询LightRAG。

<details>
<summary> 代码 </summary>

```python
def extract_queries(file_path):
    with open(file_path, 'r') as f:
        data = f.read()

    data = data.replace('**', '')

    queries = re.findall(r'- Question \d+: (.+)', data)

    return queries
```

</details>

## Star历史

<a href="https://star-history.com/#HKUDS/LightRAG&Date">
 <picture>
   <source media="(prefers-color-scheme: dark)" srcset="https://api.star-history.com/svg?repos=HKUDS/LightRAG&type=Date&theme=dark" />
   <source media="(prefers-color-scheme: light)" srcset="https://api.star-history.com/svg?repos=HKUDS/LightRAG&type=Date" />
   <img alt="Star History Chart" src="https://api.star-history.com/svg?repos=HKUDS/LightRAG&type=Date" />
 </picture>
</a>

## 贡献

感谢所有贡献者！

<a href="https://github.com/HKUDS/LightRAG/graphs/contributors">
  <img src="https://contrib.rocks/image?repo=HKUDS/LightRAG" />
</a>

## 🌟引用

```python
@article{guo2024lightrag,
title={LightRAG: Simple and Fast Retrieval-Augmented Generation},
author={Zirui Guo and Lianghao Xia and Yanhua Yu and Tu Ao and Chao Huang},
year={2024},
eprint={2410.05779},
archivePrefix={arXiv},
primaryClass={cs.IR}
}
```

**感谢您对我们工作的关注！**<|MERGE_RESOLUTION|>--- conflicted
+++ resolved
@@ -532,28 +532,13 @@
 )
 ```
 
-<<<<<<< HEAD
-### 自定义用户提示词
-
-自定义用户提示词不影响查询内容，仅仅用于向LLM指示如何处理查询结果。以下是使用方法：
-=======
 ### 用户提示词 vs. 查询内容
 
 当使用LightRAG查询内容的时候，不要把内容查询和与查询结果无关的输出加工写在一起。因为把两者混在一起会严重影响查询的效果。Query Param中的`user_prompt`就是为解决这一问题而设计的。`user_prompt`中的内容不参与RAG中的查询过程，它仅会在获得查询结果之后，与查询结果一起送给LLM，指导LLM如何处理查询结果。以下是使用方法：
->>>>>>> 7e997932
 
 ```python
 # Create query parameters
 query_param = QueryParam(
-<<<<<<< HEAD
-    mode = "hybrid",  # 或其他模式："local"、"global"、"hybrid"、"mix"和"naive"
-    user_prompt = "Please create the diagram using the Mermaid syntax"
-)
-
-# 查询和处理
-response_default = rag.query(
-    "Please draw a character relationship diagram for Scrooge",
-=======
     mode = "hybrid",  # Other modes：local, global, hybrid, mix, naive
     user_prompt = "如需画图使用mermaid格式，节点名称用英文或拼音，显示名称用中文",
 )
@@ -561,7 +546,6 @@
 # Query and process
 response_default = rag.query(
     "请画出 Scrooge 的人物关系图谱",
->>>>>>> 7e997932
     param=query_param
 )
 print(response_default)
